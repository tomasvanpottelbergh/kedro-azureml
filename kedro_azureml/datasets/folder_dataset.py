--- conflicted
+++ resolved
@@ -1,12 +1,8 @@
 import logging
-<<<<<<< HEAD
 from functools import partial
 from operator import attrgetter
-from typing import Any, Dict, Optional, Type, Union
+from typing import Any, Dict, Literal, Optional, Type, Union, get_args
 from pathlib import Path
-=======
-from typing import Any, Dict, Literal, Optional, Type, Union, get_args
->>>>>>> 243bfa63
 
 from azure.core.exceptions import ResourceNotFoundError
 from azureml.fsspec import AzureMachineLearningFileSystem
@@ -44,20 +40,17 @@
 
         self._azureml_dataset = azureml_dataset
         self._version = version
-<<<<<<< HEAD
         # 1 entry for load version, 1 for save version
         self._version_cache = Cache(maxsize=2)  # type: Cache
         self._download = False
         self._local_run = False
         self._azureml_config = None
-=======
         self._azureml_type = azureml_type
         if self._azureml_type not in get_args(AzureMLDataAssetType):
             raise DataSetError(
                 f"Invalid azureml_type '{self._azureml_type}' in dataset definition. "
                 f"Valid values are: {get_args(AzureMLDataAssetType)}"
             )
->>>>>>> 243bfa63
 
         # TODO: remove and disable versioning in Azure ML runner?
         if VERSION_KEY in self._dataset_config:
